# Directories
BIN_DIR = ./bin
TMP_DIR = $(shell pwd)/tmp

LICENSE_KEY     ?= fake-abc123
E2E_K8S_VERSION ?= v1.31.1
ALL_E2E_K8S_VERSIONS ?= v1.31.1 v1.30.5 v1.29.9 v1.28.14 v1.27.16 v1.26.15

K8S_AGENTS_OPERATOR_VERSION = ""

.DEFAULT_GOAL := help

# Go packages to test
<<<<<<< HEAD
TEST_PACKAGES = ./src/api/v1alpha2 \
                ./src/internal/apm \
				./src/internal/autodetect \
                ./src/internal/config \
                ./src/internal/controller \
				./src/internal/instrumentation \
				./src/internal/instrumentation/util/ticker \
				./src/internal/instrumentation/util/worker \
				./src/internal/migrate/upgrade \
				./src/internal/version \
				./src/internal/webhook

TEST_PACKAGES2 = ./src/internal/instrumentation
=======
TEST_PACKAGES = ./src/internal/apm \
                ./src/internal/autodetect \
				./src/internal/config \
				./src/internal/instrumentation \
				./src/internal/migrate/upgrade \
                ./src/internal/version \
                ./src/internal/webhook \
                ./src/api/v1alpha2

# Kubebuilder variables
SETUP_ENVTEST             = $(LOCALBIN)/setup-envtest
SETUP_ENVTEST_VERSION     ?= release-0.19
SETUP_ENVTEST_K8S_VERSION ?= 1.30.0
ALL_SETUP_ENVTEST_K8S_VERSIONS ?= 1.30.0 1.29.3 1.28.3 1.27.1 1.26.1 #https://storage.googleapis.com/kubebuilder-tools

>>>>>>> 203d8fc9
## Tool Versions
SETUP_ENVTEST            ?= $(LOCALBIN)/setup-envtest
KUSTOMIZE                ?= $(LOCALBIN)/kustomize
CONTROLLER_GEN           ?= $(LOCALBIN)/controller-gen
HELMIFY                  ?= $(LOCALBIN)/helmify
GOLANGCI_LINT            ?= $(LOCALBIN)/golangci-lint
HELM                     ?= $(LOCALBIN)/helm
HELM_DOCS                ?= $(LOCALBIN)/helm-docs
CT                       ?= $(LOCALBIN)/ct
HELM_UNITTEST            ?= $(LOCALBIN)/helm-unittest
GOIMPORTS                ?= $(LOCALBIN)/goimports

# Kubebuilder variables
SETUP_ENVTEST_K8S_VERSION ?= 1.29.0
ALL_SETUP_ENVTEST_K8S_VERSIONS ?= 1.30.0 1.29.3 1.28.3 1.27.1 1.26.1 #https://storage.googleapis.com/kubebuilder-tools

# controller-gen crd options
CRD_OPTIONS ?= "crd:generateEmbeddedObjectMeta=true"

LOCALBIN ?= $(shell pwd)/bin
$(LOCALBIN):
	mkdir -p $(LOCALBIN)

# Temp location to install dependencies
$(TMP_DIR):
	mkdir $(TMP_DIR)

##@ Targets

.PHONY: help
help:  ## Show help
	@awk 'BEGIN {FS = ":.*##"; printf "\nUsage:\n  make \033[36m<target>\033[0m\n"} /^[a-zA-Z0-9_-]+:.*?##/ { printf "  \033[36m%-17s\033[0m %s\n", $$1, $$2 } /^##@/ { printf "\n\033[1m%s\033[0m\n", substr($$0, 5) } END{printf "\n"}' $(MAKEFILE_LIST)

.PHONY: all
all: clean format modules test build ## clean, format, modules, test, build

.PHONY: clean
clean: ## cleanup temp files
	rm -rf $(BIN_DIR) $(TMP_DIR)

.PHONY: modules
modules: ## Download go dependencies
	@# Add any missing modules and remove unused modules in go.mod and go.sum
	go mod tidy
	@# Verify dependencies have not been modified since being downloaded
	go mod verify

##@ Testing

$(TMP_DIR)/cover.out: test

.PHONY: coverprofile
coverprofile: $(TMP_DIR)/cover.out ## Generate coverage report
	go tool cover -html=$(TMP_DIR)/cover.out
	go tool cover -func=$(TMP_DIR)/cover.out

.PHONY: go-test
go-test: $(SETUP_ENVTEST) $(TMP_DIR) ## Run Go tests with k8s version specified by $SETUP_ENVTEST_K8S_VERSION
	@chmod -R 755 $(LOCALBIN)/k8s
	KUBEBUILDER_ASSETS="$(shell $(SETUP_ENVTEST) use $(SETUP_ENVTEST_K8S_VERSION) --bin-dir $(LOCALBIN) -p path)" \
		go test -v -cover -covermode=count -coverprofile=$(TMP_DIR)/cover.out -coverpkg=./src/... $(TEST_PACKAGES)

.PHONY: go-test-race
go-test-race: $(SETUP_ENVTEST) $(TMP_DIR) ## Run Go tests with k8s version specified by $SETUP_ENVTEST_K8S_VERSION with race detector
	@chmod -R 755 $(LOCALBIN)/k8s
	KUBEBUILDER_ASSETS="$(shell $(SETUP_ENVTEST) use $(SETUP_ENVTEST_K8S_VERSION) --bin-dir $(LOCALBIN) -p path)" \
		go test -v -race -cover -covermode=atomic -coverprofile=$(TMP_DIR)/cover.out -coverpkg=./src/... $(TEST_PACKAGES)

.PHONY: all-go-tests
all-go-tests: ## Run go tests with all k8s versions specified by $ALL_SETUP_ENVTEST_K8S_VERSIONS
	@for k8s_version in $(ALL_SETUP_ENVTEST_K8S_VERSIONS); do \
	  env SETUP_ENVTEST_K8S_VERSION=$$k8s_version $(MAKE) -f $(MAKEFILE_LIST) go-test; \
	done

.PHONY: e2e-tests
e2e-tests: ## Run e2e tests with k8s version specified by $E2E_K8S_VERSION
	@for cmd in docker minikube helm kubectl yq; do \
	  if ! command -v $$cmd > /dev/null; then \
	    echo "$$cmd required" >&2; \
	    exit 1; \
	  fi; \
	done
	cd tests/e2e && ./e2e-tests.sh --k8s_version $(E2E_K8S_VERSION) --license_key $(LICENSE_KEY) --run_tests

.PHONY: all-e2e-tests
all-e2e-tests: ## Run e2e tests with all k8s versions specified by $ALL_E2E_K8S_VERSIONS
	@for k8s_version in $(ALL_E2E_K8S_VERSIONS); do \
	  env E2E_K8S_VERSION=$$k8s_version $(MAKE) -f $(MAKEFILE_LIST) e2e-tests; \
	done

.PHONY: run-helm-unittest
run-helm-unittest: $(CT) ## Run helm unit tests based on changes
	@if ! test -f ./.github/ct-lint.yaml; then echo "missing .github/ct-lint.yaml" >&2; exit 1; fi
	@for chart in $$($(CT) list-changed --config ./.github/ct-lint.yaml); do \
	  if test -d "$$chart/tests/"; then \
	    $(HELM_UNITTEST) $$chart; \
	  else \
	    echo "No unit tests found for $$chart"; \
	  fi; \
	done;

.PHONY: test
test: go-test # run-helm-unittest ## Run go tests (just an alias)

##@ Linting

.PHONY: go-lint
go-lint: golangci-lint ## Lint all go files
	$(GOLANGCI_LINT) run --config=./.github/.golangci.yml

.PHONY: lint
lint: go-lint run-helm-lint ## Lint everything

.PHONY: run-helm-lint
run-helm-lint: ## Lint all the helm charts
	@helm lint charts/**

##@ Formatting

.PHONY: format
format: go-format ## Format all files

.PHONY: go-format
go-format: ## Format all go files
	go fmt ./...
	go vet ./...

.PHONY: fix-goimports
fix-goimports:
	@find ./src -type f -name '*.go' -exec goimports -d -local github.com/newrelic/ {} \;

##@ Builds

.PHONY: build
build: ## Build the go binary
	CGO_ENABLED=0 go build -ldflags="-X 'github.com/newrelic/k8s-agents-operator/src/internal/version.version=$(K8S_AGENTS_OPERATOR_VERSION)' -X 'github.com/newrelic/k8s-agents-operator/src/internal/version.buildDate=$(shell date)'" -o $(BIN_DIR)/operator src/main.go

.PHONY: docker-build
docker-build: ## Build the docker image
	DOCKER_BUILDKIT=1 docker build -t k8s-agent-operator:latest \
	  --platform=linux/amd64,linux/arm64,linux/arm \
      .

##@ Tools

.PHONY: controller-gen
controller-gen: $(CONTROLLER_GEN) ## Download controller-gen
$(CONTROLLER_GEN): $(LOCALBIN)
	@test -s $(CONTROLLER_GEN) || GOBIN=$(LOCALBIN) go -C ./tools install sigs.k8s.io/controller-tools/cmd/controller-gen

.PHONY: ct
ct: $(CT) ## Download ct (Chart Testing)
$(CT): $(LOCALBIN)
	@test -s $(CT) || GOBIN=$(LOCALBIN) go -C ./tools install github.com/helm/chart-testing/v3/ct

.PHONY: golangci-lint
golangci-lint: $(GOLANGCI_LINT) ## Download golangci-lint
$(GOLANGCI_LINT): $(LOCALBIN)
	@test -s $(GOLANGCI_LINT) || GOBIN=$(LOCALBIN) go -C ./tools install github.com/golangci/golangci-lint/cmd/golangci-lint

.PHONY: helm
helm: $(HELM) ## Download helmo
$(HELM): $(LOCALBIN)
	@test -s $(HELM) || GOBIN=$(LOCALBIN) go -C ./tools install helm.sh/helm/v3/cmd/helm

.PHONY: helm-docs
helm-docs: $(HELM_DOCS) ## Download helm-docs
$(HELM_DOCS): $(LOCALBIN)
	@test -s $(HELM_DOCS) || GOBIN=$(LOCALBIN) go -C ./tools install github.com/norwoodj/helm-docs/cmd/helm-docs

.PHONY: helm-unittest
helm-unittest: $(HELM_UNITTEST) ## Download helm-unittest
$(HELM_UNITTEST): $(LOCALBIN)
	@test -s $(HELM_UNITTEST) || GOBIN=$(LOCALBIN) go -C ./tools install github.com/helm-unittest/helm-unittest/cmd/helm-unittest

.PHONY: helmify
helmify: $(HELMIFY) ## Download helmify
$(HELMIFY): $(LOCALBIN)
	@test -s $(HELMIFY) || GOBIN=$(LOCALBIN) go -C ./tools install github.com/arttor/helmify/cmd/helmify

.PHONY: kustomize
kustomize: $(KUSTOMIZE) ## Download kustomize
$(KUSTOMIZE): $(LOCALBIN)
	@test -s $(KUSTOMIZE) || GOBIN=$(LOCALBIN) go -C ./tools install sigs.k8s.io/kustomize/kustomize/v5

.PHONY: setup-envtest
setup-envtest: $(SETUP_ENVTEST) ## Download setup-envtest
$(SETUP_ENVTEST): $(LOCALBIN)
	@test -s $(SETUP_ENVTEST) || GOBIN=$(LOCALBIN) go -C ./tools install sigs.k8s.io/controller-runtime/tools/setup-envtest

.PHONY: goimports
goimports: $(GOIMPORTS) ## Download goimports
$(GOIMPORTS): $(LOCALBIN)
	@test -s $(GOIMPORTS) || GOBIN=$(LOCALBIN) go -C ./tools install golang.org/x/tools/cmd/goimports

.PHONY: tools
tools: tools-download controller-gen ct golangci-lint helm helm-docs helm-unittest helmify kustomize setup-envtest goimports ## Download all tools used

.PHONY: tools-download
tools-download: tools/go.mod tools/go.sum
	@go -C ./tools mod download

##@ Generate manifests e.g. CRD, RBAC etc.

.PHONY: gen-helm-docs
gen-helm-docs: helm-docs ## Generate Helm Docs from templates
	$(HELM_DOCS)

.PHONY: generate
generate: controller-gen ## Generate stuff
	$(CONTROLLER_GEN) object:headerFile="boilerplate.txt"  paths="./src/..."

.PHONY: manifests
manifests: generate controller-gen ## Generate manifests
	$(CONTROLLER_GEN) paths="./src/..." \
	  rbac:roleName=manager-role output:rbac:artifacts:config=config/rbac \
	  webhook output:webhook:artifacts:config=config/webhook \
	  $(CRD_OPTIONS) output:crd:artifacts:config=config/crd/bases \
	  output:stdout

.PHONY: run-helmify
run-helmify: manifests helmify kustomize ## Generate the CRD with kustomize and helmify from the manifests
	@# could we do more here?
	$(KUSTOMIZE) build config/default | $(HELMIFY) tmp/k8s-agents-operator
	printf "\nIMPORTANT: The generated chart needs to be transformed!\n- deployment.yaml is split into deployment.yaml and service-account.yaml\n- mutating-webhook-configuration.yaml and validating-webhook-configuration.yaml are merged into service-account.yaml\n- Documents generated are missing several config options (i.e. labels)\n"<|MERGE_RESOLUTION|>--- conflicted
+++ resolved
@@ -11,7 +11,6 @@
 .DEFAULT_GOAL := help
 
 # Go packages to test
-<<<<<<< HEAD
 TEST_PACKAGES = ./src/api/v1alpha2 \
                 ./src/internal/apm \
 				./src/internal/autodetect \
@@ -24,24 +23,6 @@
 				./src/internal/version \
 				./src/internal/webhook
 
-TEST_PACKAGES2 = ./src/internal/instrumentation
-=======
-TEST_PACKAGES = ./src/internal/apm \
-                ./src/internal/autodetect \
-				./src/internal/config \
-				./src/internal/instrumentation \
-				./src/internal/migrate/upgrade \
-                ./src/internal/version \
-                ./src/internal/webhook \
-                ./src/api/v1alpha2
-
-# Kubebuilder variables
-SETUP_ENVTEST             = $(LOCALBIN)/setup-envtest
-SETUP_ENVTEST_VERSION     ?= release-0.19
-SETUP_ENVTEST_K8S_VERSION ?= 1.30.0
-ALL_SETUP_ENVTEST_K8S_VERSIONS ?= 1.30.0 1.29.3 1.28.3 1.27.1 1.26.1 #https://storage.googleapis.com/kubebuilder-tools
-
->>>>>>> 203d8fc9
 ## Tool Versions
 SETUP_ENVTEST            ?= $(LOCALBIN)/setup-envtest
 KUSTOMIZE                ?= $(LOCALBIN)/kustomize
@@ -102,13 +83,13 @@
 go-test: $(SETUP_ENVTEST) $(TMP_DIR) ## Run Go tests with k8s version specified by $SETUP_ENVTEST_K8S_VERSION
 	@chmod -R 755 $(LOCALBIN)/k8s
 	KUBEBUILDER_ASSETS="$(shell $(SETUP_ENVTEST) use $(SETUP_ENVTEST_K8S_VERSION) --bin-dir $(LOCALBIN) -p path)" \
-		go test -v -cover -covermode=count -coverprofile=$(TMP_DIR)/cover.out -coverpkg=./src/... $(TEST_PACKAGES)
+		go test -v -cover -covermode=count -coverprofile=$(TMP_DIR)/cover.out $(TEST_PACKAGES)
 
 .PHONY: go-test-race
 go-test-race: $(SETUP_ENVTEST) $(TMP_DIR) ## Run Go tests with k8s version specified by $SETUP_ENVTEST_K8S_VERSION with race detector
 	@chmod -R 755 $(LOCALBIN)/k8s
 	KUBEBUILDER_ASSETS="$(shell $(SETUP_ENVTEST) use $(SETUP_ENVTEST_K8S_VERSION) --bin-dir $(LOCALBIN) -p path)" \
-		go test -v -race -cover -covermode=atomic -coverprofile=$(TMP_DIR)/cover.out -coverpkg=./src/... $(TEST_PACKAGES)
+		go test -v -race -cover -covermode=atomic -coverprofile=$(TMP_DIR)/cover.out $(TEST_PACKAGES)
 
 .PHONY: all-go-tests
 all-go-tests: ## Run go tests with all k8s versions specified by $ALL_SETUP_ENVTEST_K8S_VERSIONS
