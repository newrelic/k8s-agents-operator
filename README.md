<a href="https://opensource.newrelic.com/oss-category/#community-plus"><picture><source media="(prefers-color-scheme: dark)" srcset="https://github.com/newrelic/opensource-website/raw/main/src/images/categories/dark/Community_Plus.png"><source media="(prefers-color-scheme: light)" srcset="https://github.com/newrelic/opensource-website/raw/main/src/images/categories/Community_Plus.png"><img alt="New Relic Open Source community plus project banner." src="https://github.com/newrelic/opensource-website/raw/main/src/images/categories/Community_Plus.png"></picture></a>

# K8s Agents Operator [![codecov](https://codecov.io/gh/newrelic/k8s-agents-operator/graph/badge.svg?token=YUSEXVY3WF)](https://codecov.io/gh/newrelic/k8s-agents-operator)

This project auto-instruments containerized workloads in Kubernetes with New Relic agents.

## Table Of Contents

<<<<<<< HEAD
- [K8s Agents Operator ](#k8s-agents-operator-)
  - [Table Of Contents](#table-of-contents)
  - [Installation](#installation)
  - [Development](#development)
  - [Compatibility](#compatibility)
  - [Support](#support)
  - [Contribute](#contribute)
  - [License](#license)
=======
- [Installation](#installation)
- [Instrumentation](instrumentation.md)
- [Support](#support)
- [Contribute](#contribute)
- [License](#license)
>>>>>>> feacd8e7

## Installation

For instructions on how to install the Helm chart, read the [chart's README](./charts/k8s-agents-operator/README.md)

## Development

We use Minikube and Tilt to spawn a local environment that it will reload after any changes inside the charts or the integration code.

Make sure you have these tools or install them:

* [Install minikube](https://minikube.sigs.k8s.io/docs/start/)
* [Install Tilt](https://docs.tilt.dev/install.html)
* [Install Helm](https://helm.sh/docs/intro/install/)

Start the local environment:

```bash
ctlptl create registry ctlptl-registry --port=5005
ctlptl create cluster minikube --registry=ctlptl-registry
tilt up
```
## Compatibility
* This project has been tested on standard Kubernetes clusters.
* **EKS Fargate has not been tested and not officially supported**

## Support

New Relic hosts and moderates an online forum where you can interact with New Relic employees as well as other customers to get help and share best practices. Like all official New Relic open source projects, there's a related Community topic in the New Relic Explorers Hub. You can find this project's topic/threads here:

* [New Relic Documentation](https://docs.newrelic.com): Comprehensive guidance for using our platform
* [New Relic Community](https://forum.newrelic.com/t/new-relic-kubernetes-open-source-integration/109093): The best place to engage in troubleshooting questions
* [New Relic Developer](https://developer.newrelic.com/): Resources for building a custom observability applications
* [New Relic University](https://learn.newrelic.com/): A range of online training for New Relic users of every level
* [New Relic Technical Support](https://support.newrelic.com/) 24/7/365 ticketed support. Read more about our [Technical Support Offerings](https://docs.newrelic.com/docs/licenses/license-information/general-usage-licenses/support-plan)

## Contribute

We encourage your contributions to improve *K8s Agents Operator*! Keep in mind that when you submit your pull request, you'll need to sign the CLA via the click-through using CLA-Assistant. You only have to sign the CLA one time per project.

If you have any questions, or to execute our corporate CLA (which is required if your contribution is on behalf of a company), drop us an email at opensource@newrelic.com.

**A note about vulnerabilities**

As noted in our [security policy](../../security/policy), New Relic is committed to the privacy and security of our customers and their data. We believe that providing coordinated disclosure by security researchers and engaging with the security community are important means to achieve our security goals.

If you believe you have found a security vulnerability in this project or any of New Relic's products or websites, we welcome and greatly appreciate you reporting it to New Relic through [HackerOne](https://hackerone.com/newrelic).

If you would like to contribute to this project, review [these guidelines](./CONTRIBUTING.md).

To all contributors, we thank you!  Without your contribution, this project would not be what it is today.

## License
*K8s Agents Operator* is licensed under the [Apache 2.0](http://apache.org/licenses/LICENSE-2.0.txt) License.
<|MERGE_RESOLUTION|>--- conflicted
+++ resolved
@@ -6,22 +6,13 @@
 
 ## Table Of Contents
 
-<<<<<<< HEAD
-- [K8s Agents Operator ](#k8s-agents-operator-)
-  - [Table Of Contents](#table-of-contents)
-  - [Installation](#installation)
-  - [Development](#development)
-  - [Compatibility](#compatibility)
-  - [Support](#support)
-  - [Contribute](#contribute)
-  - [License](#license)
-=======
 - [Installation](#installation)
 - [Instrumentation](instrumentation.md)
+- [Development](#development)
+- [Compatibility](#compatibility)
 - [Support](#support)
 - [Contribute](#contribute)
 - [License](#license)
->>>>>>> feacd8e7
 
 ## Installation
 
