name: Continuous Integration

on:
  workflow_dispatch:
  schedule:
    - cron: '0 12 * * *'
  push:
    branches:
      - 'main'
      - 'renovate/**'
    tags:
      - 'v*.*.*'
  pull_request:
    branches:
      - 'main'

permissions:
  contents: read

jobs:
  golangci-lint:
    name: Lint Go files
    runs-on: ubuntu-latest
    steps:
      - name: Checkout GitHub Repository
        uses: actions/checkout@692973e3d937129bcbf40652eb9f2f61becf3332 # v4.1.7
        with:
          fetch-depth: '0'

      - name: Set up Go
        uses: actions/setup-go@cdcb36043654635271a94b9a6d1392de5bb323a7 # v5.0.1
        with:
          go-version-file: './go.mod'

      - name: Run golangci-lint
        uses: golangci/golangci-lint-action@a4f60bb28d35aeee14e6880718e0c85ff1882e64 # v6.0.1
        with:
          version: latest
          args: --config=./.github/.golangci.yml
          # Skip cache because of flaky behavior:
          # https://github.com/golangci/golangci-lint/blob/master/.github/workflows/pr.yml#L49
          skip-cache: true
          skip-save-cache: true

  lint-charts:
    name: Lint Helm charts
    runs-on: ubuntu-latest
    steps:
      - name: Checkout GitHub Repository
        uses: actions/checkout@692973e3d937129bcbf40652eb9f2f61becf3332 # v4.1.7
        with:
          fetch-depth: 0

      - name: Set up Helm
        uses: azure/setup-helm@v4.2.0
        with:
          version: v3.14.4

      - name: Set up helm-unittest
        run: helm plugin install https://github.com/helm-unittest/helm-unittest

      - name: Set up chart-testing
        uses: helm/chart-testing-action@v2.6.1

      - name: Lint charts
        run: ct --config .github/ct.yaml lint --debug

<<<<<<< HEAD
      - name: Set up Helm
        uses: azure/setup-helm@v4.2.0
        with:
          version: v3.14.4

      - name: Set up chart-testing
        uses: helm/chart-testing-action@v2.7.0

      - name: Lint charts
        run: ct --config .github/ct.yaml lint --debug
=======
      - name: Run unit tests
        run: |
          for chart in $(ct list-changed --config .github/ct-lint.yaml); do
            if [ -d "$chart/tests/" ]; then
              helm unittest $chart
            else
              echo "No unit tests found for $chart"
            fi
          done
>>>>>>> ed1cc821

      - name: Install Helm Docs
        # Use syntax ${version} instead of $version
        # In certain contexts, only the less ambiguous ${version} form works
        # Source: https://tldp.org/LDP/abs/html/parameter-substitution.html
        run: |
          version="v1.13.1"
          stripped=$( echo "${version}" | sed s'/v//' )
          wget https://github.com/norwoodj/helm-docs/releases/download/${version}/helm-docs_${stripped}_Linux_x86_64.tar.gz
          tar --extract --verbose --file="helm-docs_${stripped}_Linux_x86_64.tar.gz" helm-docs
          sudo mv helm-docs /usr/local/sbin

      - name: Verify Helm docs are up to date
        run: |
         helm-docs
         git diff --exit-code -- charts/k8s-agents-operator/README.md

  unit-tests:
    name: Unit tests
    runs-on: ubuntu-latest
    steps:
      - name: Checkout GitHub Repository
        uses: actions/checkout@44c2b7a8a4ea60a981eaca3cf939b5f4305c123b # v4.1.5

      - name: Set up Go
        uses: actions/setup-go@cdcb36043654635271a94b9a6d1392de5bb323a7 # v5.0.1
        with:
          go-version-file: './go.mod'

      - name: Set up tests
        run: |
          make clean
          make format
          make modules

      - name: Run unit tests for Go
        run: |
          make test

      - name: Upload coverage reports to Codecov
        uses: codecov/codecov-action@5ecb98a3c6b747ed38dc09f787459979aebb39be # v4.3.1
        env:
          CODECOV_TOKEN: ${{ secrets.CODECOV_TOKEN }}
        with:
          files: ./tmp/cover.out

  e2e-tests:
    name: E2E tests
    runs-on: ubuntu-latest
    strategy:
      max-parallel: 6 # len(k8sVersion)/2 is a good number to have here
      matrix:
        # Latest patch version can be found in https://github.com/kubernetes/website/blob/main/content/en/releases/patch-releases.md
        # Some versions might not be available yet in https://storage.googleapis.com/kubernetes-release/release/v1.X.Y/bin/linux/amd64/kubelet
        k8sVersion: [ "v1.30.0", "v1.29.5", "v1.28.3", "v1.27.5", "v1.26.8" ]
    steps:
      - name: Checkout GitHub Repository
        uses: actions/checkout@44c2b7a8a4ea60a981eaca3cf939b5f4305c123b # v4.1.5

      - name: Download minikube
        run: |
          curl -LO https://storage.googleapis.com/minikube/releases/latest/minikube-linux-amd64
          sudo install minikube-linux-amd64 /usr/local/bin/minikube && rm minikube-linux-amd64

      - name: Run E2E tests
        run: |
          cd tests/e2e
          ./e2e-tests.sh --k8s_version ${{ matrix.k8sVersion }} --license_key ${{ secrets.K8S_AGENTS_E2E_LICENSE_KEY }} --run_tests

  build:
    name: Build Docker image
    runs-on: ubuntu-latest
    steps:
      - name: Checkout GitHub Repository
        uses: actions/checkout@0ad4b8fadaa221de15dcec353f45205ec38ea70b # v4.1.4

      - name: Docker metadata
        id: metadata
        uses: docker/metadata-action@8e5442c4ef9f78752691e2d8f8d19755c6f78e81 # v5.5.1
        with:
          images: |
            newrelic/k8s-agents-operator
          tags: |
            # reflects the last commit of the active branch
            type=edge
            # nightly tag
            type=schedule
            # push tag event
            type=semver,pattern={{version}}
            # push tag event
            type=semver,pattern={{major}}.{{minor}}

      - name: Login to Docker Hub
        if: github.event_name != 'pull_request' && !startsWith(github.ref, 'refs/heads/renovate')
        uses: docker/login-action@e92390c5fb421da1463c202d546fed0ec5c39f20 # v3.1.0
        with:
          username: ${{ secrets.K8S_AGENTS_DOCKERHUB_USERNAME }}
          password: ${{ secrets.K8S_AGENTS_DOCKERHUB_TOKEN }}

      - name: Set up Docker Buildx
        uses: docker/setup-buildx-action@d70bba72b1f3fd22344832f00baa16ece964efeb # v3.3.0

      - name: Build and push
        uses: docker/build-push-action@2cdde995de11925a030ce8070c3d77a52ffcf1c0 # v5.3.0
        with:
          context: .
          platforms: linux/amd64,linux/arm64,linux/arm
          file: ./Dockerfile
          push: ${{ github.event_name != 'pull_request' && !startsWith(github.ref, 'refs/heads/renovate') }}
          tags: ${{ steps.metadata.outputs.tags }}
          labels: ${{ steps.metadata.outputs.labels }}<|MERGE_RESOLUTION|>--- conflicted
+++ resolved
@@ -65,18 +65,6 @@
       - name: Lint charts
         run: ct --config .github/ct.yaml lint --debug
 
-<<<<<<< HEAD
-      - name: Set up Helm
-        uses: azure/setup-helm@v4.2.0
-        with:
-          version: v3.14.4
-
-      - name: Set up chart-testing
-        uses: helm/chart-testing-action@v2.7.0
-
-      - name: Lint charts
-        run: ct --config .github/ct.yaml lint --debug
-=======
       - name: Run unit tests
         run: |
           for chart in $(ct list-changed --config .github/ct-lint.yaml); do
@@ -86,7 +74,6 @@
               echo "No unit tests found for $chart"
             fi
           done
->>>>>>> ed1cc821
 
       - name: Install Helm Docs
         # Use syntax ${version} instead of $version
