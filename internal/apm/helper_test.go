package apm

import (
<<<<<<< HEAD
	"github.com/newrelic/k8s-agents-operator/internal/util"
=======
	"github.com/newrelic/k8s-agents-operator/api/current"
>>>>>>> 549077b5
	"testing"

	"github.com/google/go-cmp/cmp"
	"github.com/stretchr/testify/assert"
	corev1 "k8s.io/api/core/v1"
	metav1 "k8s.io/apimachinery/pkg/apis/meta/v1"
)

func TestBaseInjector_ConfigureClient(t *testing.T) {

}

func TestBaseInjector_ConfigureLogger(t *testing.T) {

}

func TestInjectorRegistery_Register(t *testing.T) {

}

func TestInjectorRegistery_MustRegister(t *testing.T) {

}

func TestInjectors_Names(t *testing.T) {

}

func TestApplyLabel(t *testing.T) {
	tests := []struct {
		name           string
		pod            *corev1.Pod
		expectedPod    *corev1.Pod
		expectedErrStr string
	}{
		{
			name: "a container with labels added",
			pod: &corev1.Pod{
				Spec: corev1.PodSpec{
					Containers: []corev1.Container{{
						Name: "test",
						Env: []corev1.EnvVar{
							{Name: "NEW_RELIC_LABELS", Value: "app:java-injected"},
						}}}}},

			expectedPod: &corev1.Pod{
				ObjectMeta: metav1.ObjectMeta{
					Labels: map[string]string{
						"foo": "bar"},
				},
				Spec: corev1.PodSpec{
					Containers: []corev1.Container{{
						Name: "test",
						Env: []corev1.EnvVar{
							{Name: "NEW_RELIC_LABELS", Value: "app:java-injected"},
						},
					}},
				}},
		},
	}
	for _, test := range tests {
		t.Run(test.name, func(t *testing.T) {
			actualPod := applyLabelToPod(test.pod, "foo", "bar")

			if diff := cmp.Diff(test.expectedPod, actualPod); diff != "" {
				assert.Fail(t, diff)
			}
		})
	}
}

func TestEncodeDecodeAttributes(t *testing.T) {
	var diff string
	diff = cmp.Diff(map[string]string{"a": "b", "c": "d", "e": "f"}, decodeAttributes("a:b;c:d;e:f", ";", ":"))
	if diff != "" {
		assert.Fail(t, diff)
	}
	diff = cmp.Diff("a:b;c:d;e:f", encodeAttributes(map[string]string{"a": "b", "c": "d", "e": "f"}, ";", ":"))
	if diff != "" {
		assert.Fail(t, diff)
	}
}

<<<<<<< HEAD
func TestGetAppName(t *testing.T) {
	tests := []struct {
		name            string
		containerName   string
		pod             *corev1.Pod
		expectedAppName string
	}{
		{
			name:            "get container name",
			containerName:   "container-name",
			pod:             &corev1.Pod{Spec: corev1.PodSpec{Containers: []corev1.Container{{Name: "container-name"}}}},
			expectedAppName: "container-name",
		},
		{
			name:            "get 2nd container name",
			containerName:   "container-name-2",
			pod:             &corev1.Pod{Spec: corev1.PodSpec{Containers: []corev1.Container{{Name: "container-name"}, {Name: "container-name-2"}}}},
			expectedAppName: "container-name-2",
		},
		{
			name:            "get init container name",
			containerName:   "init-container-name",
			pod:             &corev1.Pod{Spec: corev1.PodSpec{InitContainers: []corev1.Container{{Name: "init-container-name"}}, Containers: []corev1.Container{{Name: "container-name"}}}},
			expectedAppName: "init-container-name",
		},
		{
			name:            "get 2nd init container name",
			containerName:   "init-container-name-2",
			pod:             &corev1.Pod{Spec: corev1.PodSpec{InitContainers: []corev1.Container{{Name: "init-container-name"}, {Name: "init-container-name-2"}}, Containers: []corev1.Container{{Name: "container-name"}}}},
			expectedAppName: "init-container-name-2",
		},
		{
			name:            "get pod name",
			containerName:   "container-name",
			pod:             &corev1.Pod{ObjectMeta: metav1.ObjectMeta{Name: "pod-name"}, Spec: corev1.PodSpec{Containers: []corev1.Container{{Name: "container-name"}}}},
			expectedAppName: "pod-name",
		},
		{
			name:            "get container name if pod name generated",
			containerName:   "container-name",
			pod:             &corev1.Pod{ObjectMeta: metav1.ObjectMeta{GenerateName: "pod-generated-name"}, Spec: corev1.PodSpec{Containers: []corev1.Container{{Name: "container-name"}}}},
			expectedAppName: "container-name",
		},
		{
			name:          "get statefulset name",
			containerName: "container-name",
			pod: &corev1.Pod{ObjectMeta: metav1.ObjectMeta{GenerateName: "pod-generated-name", OwnerReferences: []metav1.OwnerReference{
				{Kind: "StatefulSet", Name: "statefulset-name"},
			}}, Spec: corev1.PodSpec{Containers: []corev1.Container{{Name: "container-name"}}}},
			expectedAppName: "statefulset-name",
		},
		{
			name:          "get daemonset name",
			containerName: "container-name",
			pod: &corev1.Pod{ObjectMeta: metav1.ObjectMeta{GenerateName: "pod-generated-name", OwnerReferences: []metav1.OwnerReference{
				{Kind: "DaemonSet", Name: "daemonset-name"},
			}}, Spec: corev1.PodSpec{Containers: []corev1.Container{{Name: "container-name"}}}},
			expectedAppName: "daemonset-name",
		},
		{
			name:          "get deployment name",
			containerName: "container-name",
			pod: &corev1.Pod{ObjectMeta: metav1.ObjectMeta{GenerateName: "pod-generated-name", OwnerReferences: []metav1.OwnerReference{
				{Kind: "Deployment", Name: "deployment-name"},
			}}, Spec: corev1.PodSpec{Containers: []corev1.Container{{Name: "container-name"}}}},
			expectedAppName: "deployment-name",
		},
		{
			name:          "get cronjob name",
			containerName: "container-name",
			pod: &corev1.Pod{ObjectMeta: metav1.ObjectMeta{GenerateName: "pod-generated-name", OwnerReferences: []metav1.OwnerReference{
				{Kind: "CronJob", Name: "cronjob-name"},
			}}, Spec: corev1.PodSpec{Containers: []corev1.Container{{Name: "container-name"}}}},
			expectedAppName: "cronjob-name",
		},
		{
			name:          "get cronjob name when job is present",
			containerName: "container-name",
			pod: &corev1.Pod{ObjectMeta: metav1.ObjectMeta{GenerateName: "pod-generated-name", OwnerReferences: []metav1.OwnerReference{
				{Kind: "Job", Name: "job-name"},
				{Kind: "CronJob", Name: "cronjob-name"},
			}}, Spec: corev1.PodSpec{Containers: []corev1.Container{{Name: "container-name"}}}},
			expectedAppName: "cronjob-name",
		},
		{
			name:          "get job name",
			containerName: "container-name",
			pod: &corev1.Pod{ObjectMeta: metav1.ObjectMeta{GenerateName: "pod-generated-name", OwnerReferences: []metav1.OwnerReference{
				{Kind: "Job", Name: "job-name"},
			}}, Spec: corev1.PodSpec{Containers: []corev1.Container{{Name: "container-name"}}}},
			expectedAppName: "job-name",
		},
		{
			name:          "get replicaset name",
			containerName: "container-name",
			pod: &corev1.Pod{ObjectMeta: metav1.ObjectMeta{GenerateName: "pod-generated-name", OwnerReferences: []metav1.OwnerReference{
				{Kind: "ReplicaSet", Name: "replicaset-name"},
			}}, Spec: corev1.PodSpec{Containers: []corev1.Container{{Name: "container-name"}}}},
			expectedAppName: "replicaset-name",
		},
	}

	for _, test := range tests {
		t.Run(test.name, func(t *testing.T) {
			container, _ := util.GetContainerByNameFromPod(test.pod, test.containerName)
			if container == nil {
				t.Errorf("container not found")
				return
			}
			appName := getAppName(test.pod, container)
			if appName != test.expectedAppName {
				t.Errorf("got app name %q, want %q", appName, test.expectedAppName)
			}
		})
	}
}

func TestSetContainerEnvInjectionDefaults(t *testing.T) {
	expectedContainer := corev1.Container{
		Env: []corev1.EnvVar{
			{Name: "NEW_RELIC_APP_NAME", Value: ""},
			{Name: "NEW_RELIC_LABELS", Value: "operator:auto-injection"},
			{Name: "NEW_RELIC_K8S_OPERATOR_ENABLED", Value: "true"},
		},
	}
	container := corev1.Container{}
	setContainerEnvInjectionDefaults(&corev1.Pod{}, &container)
	if diff := cmp.Diff(expectedContainer, container); diff != "" {
		assert.Fail(t, diff)
	}
}

func TestSetContainerEnvLicenseKey(t *testing.T) {
	expectedContainer := corev1.Container{
		Env: []corev1.EnvVar{
			{
				Name: EnvNewRelicLicenseKey,
				ValueFrom: &corev1.EnvVarSource{
					SecretKeyRef: &corev1.SecretKeySelector{
						LocalObjectReference: corev1.LocalObjectReference{
							Name: "secret-name",
						},
						Key:      LicenseKey,
						Optional: func() *bool { v := true; return &v }(),
					},
				},
			},
		},
	}
	container := corev1.Container{}
	setContainerEnvLicenseKey(&container, "secret-name")
=======
func TestSetContainerEnvFromInst(t *testing.T) {
	container := corev1.Container{}
	expectedContainer := corev1.Container{Env: []corev1.EnvVar{{Name: "A", Value: "B"}}}
	setContainerEnvFromInst(&container, current.Instrumentation{Spec: current.InstrumentationSpec{Agent: current.Agent{Env: []corev1.EnvVar{{Name: "A", Value: "B"}}}}})
>>>>>>> 549077b5
	if diff := cmp.Diff(expectedContainer, container); diff != "" {
		assert.Fail(t, diff)
	}
}<|MERGE_RESOLUTION|>--- conflicted
+++ resolved
@@ -1,12 +1,10 @@
 package apm
 
 import (
-<<<<<<< HEAD
+	"testing"
+
+	"github.com/newrelic/k8s-agents-operator/api/current"
 	"github.com/newrelic/k8s-agents-operator/internal/util"
-=======
-	"github.com/newrelic/k8s-agents-operator/api/current"
->>>>>>> 549077b5
-	"testing"
 
 	"github.com/google/go-cmp/cmp"
 	"github.com/stretchr/testify/assert"
@@ -89,7 +87,6 @@
 	}
 }
 
-<<<<<<< HEAD
 func TestGetAppName(t *testing.T) {
 	tests := []struct {
 		name            string
@@ -241,12 +238,15 @@
 	}
 	container := corev1.Container{}
 	setContainerEnvLicenseKey(&container, "secret-name")
-=======
+	if diff := cmp.Diff(expectedContainer, container); diff != "" {
+		assert.Fail(t, diff)
+	}
+}
+
 func TestSetContainerEnvFromInst(t *testing.T) {
 	container := corev1.Container{}
 	expectedContainer := corev1.Container{Env: []corev1.EnvVar{{Name: "A", Value: "B"}}}
 	setContainerEnvFromInst(&container, current.Instrumentation{Spec: current.InstrumentationSpec{Agent: current.Agent{Env: []corev1.EnvVar{{Name: "A", Value: "B"}}}}})
->>>>>>> 549077b5
 	if diff := cmp.Diff(expectedContainer, container); diff != "" {
 		assert.Fail(t, diff)
 	}
