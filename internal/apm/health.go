--- conflicted
+++ resolved
@@ -55,15 +55,6 @@
 // Deprecated: use injectHealthWithContainer instead
 // injectHealth used to inject health based on container or init container index
 func (i *baseInjector) injectHealth(ctx context.Context, inst current.Instrumentation, ns corev1.Namespace, pod corev1.Pod, agentContainerIndex int, agentInitContainerIndex int) (corev1.Pod, error) {
-<<<<<<< HEAD
-=======
-	if inst.Spec.HealthAgent.IsEmpty() {
-		return pod, nil
-	}
-
-	firstContainer := 0
-
->>>>>>> 549077b5
 	// caller checks if there is at least one container.
 	var container *corev1.Container
 	if agentContainerIndex > -1 && agentContainerIndex < len(pod.Spec.Containers) {
@@ -84,8 +75,6 @@
 	if container == nil {
 		return pod, nil
 	}
-
-	originalPod := pod.DeepCopy()
 
 	var err error
 	if err = validateContainerEnv(container.Env, envAgentControlHealthDeliveryLocation); err != nil {
