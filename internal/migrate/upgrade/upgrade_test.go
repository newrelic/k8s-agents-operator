/*
Copyright 2024.

Licensed under the Apache License, Version 2.0 (the "License");
you may not use this file except in compliance with the License.
You may obtain a copy of the License at

	http://www.apache.org/licenses/LICENSE-2.0

Unless required by applicable law or agreed to in writing, software
distributed under the License is distributed on an "AS IS" BASIS,
WITHOUT WARRANTIES OR CONDITIONS OF ANY KIND, either express or implied.
See the License for the specific language governing permissions and
limitations under the License.
*/
package upgrade

import (
	"context"
	"strings"
	"testing"

	"github.com/go-logr/logr"
	"github.com/stretchr/testify/require"
	corev1 "k8s.io/api/core/v1"
	metav1 "k8s.io/apimachinery/pkg/apis/meta/v1"
	"k8s.io/apimachinery/pkg/types"

	"github.com/newrelic/k8s-agents-operator/api/v1beta1"
)

func TestUpgrade(t *testing.T) {
	ctx := context.Background()
	nsName := strings.ToLower(t.Name())
	err := k8sClient.Create(context.Background(), &corev1.Namespace{
		ObjectMeta: metav1.ObjectMeta{
			Name: nsName,
		},
	})
	require.NoError(t, err)

	inst := &v1beta1.Instrumentation{
		ObjectMeta: metav1.ObjectMeta{
			Name:      "newrelic-instrumentation",
			Namespace: nsName,
		},
	}
<<<<<<< HEAD
	defaulter := v1alpha2.InstrumentationDefaulter{}
=======
	defaulter := v1beta1.Instrumentation{}
>>>>>>> 0fb1b58d
	_ = defaulter.Default(ctx, inst)
	err = k8sClient.Create(context.Background(), inst)
	require.NoError(t, err)

	up := &InstrumentationUpgrade{
		Logger: logr.Discard(),
		Client: k8sClient,
	}
	err = up.ManagedInstances(context.Background())
	require.NoError(t, err)

	updated := v1beta1.Instrumentation{}
	err = k8sClient.Get(context.Background(), types.NamespacedName{
		Namespace: nsName,
		Name:      "newrelic-instrumentation",
	}, &updated)
	require.NoError(t, err)
	// assert.Equal(t, "java:2", updated.Annotations[v1beta1.AnnotationDefaultAutoInstrumentationJava])
	// assert.Equal(t, "java:2", updated.Spec.Java.Image)
	// assert.Equal(t, "nodejs:2", updated.Annotations[v1beta1.AnnotationDefaultAutoInstrumentationNodeJS])
	// assert.Equal(t, "nodejs:2", updated.Spec.NodeJS.Image)
	// assert.Equal(t, "python:2", updated.Annotations[v1beta1.AnnotationDefaultAutoInstrumentationPython])
	// assert.Equal(t, "python:2", updated.Spec.Python.Image)
	// assert.Equal(t, "dotnet:2", updated.Annotations[v1beta1.AnnotationDefaultAutoInstrumentationDotNet])
	// assert.Equal(t, "dotnet:2", updated.Spec.DotNet.Image)
	// assert.Equal(t, "php:2", updated.Annotations[v1beta1.AnnotationDefaultAutoInstrumentationPhp])
	// assert.Equal(t, "php:2", updated.Spec.Php.Image)
	// assert.Equal(t, "ruby:2", updated.Annotations[v1beta1.AnnotationDefaultAutoInstrumentationRuby])
	// assert.Equal(t, "ruby:2", updated.Spec.Ruby.Image)
	// assert.Equal(t, "go:2", updated.Annotations[v1beta1.AnnotationDefaultAutoInstrumentationGo])
	// assert.Equal(t, "go:2", updated.Spec.Go.Image)
}<|MERGE_RESOLUTION|>--- conflicted
+++ resolved
@@ -45,11 +45,7 @@
 			Namespace: nsName,
 		},
 	}
-<<<<<<< HEAD
-	defaulter := v1alpha2.InstrumentationDefaulter{}
-=======
-	defaulter := v1beta1.Instrumentation{}
->>>>>>> 0fb1b58d
+	defaulter := v1beta1.InstrumentationDefaulter{}
 	_ = defaulter.Default(ctx, inst)
 	err = k8sClient.Create(context.Background(), inst)
 	require.NoError(t, err)
