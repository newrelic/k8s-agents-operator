--- conflicted
+++ resolved
@@ -34,10 +34,7 @@
 	Client   client.Client
 	Decoder  admission.Decoder
 	Mutators []PodMutator
-<<<<<<< HEAD
-=======
 	Logger   logr.Logger
->>>>>>> 203d8fc9
 }
 
 // PodMutator mutates a pod.
