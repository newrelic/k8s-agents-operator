{{- $tls := fromYaml (include "k8s-agents-operator.webhookCert" .) }}
{{- if .Values.admissionWebhooks.autoGenerateCert.enabled }}
apiVersion: v1
kind: Secret
type: kubernetes.io/tls
metadata:
  name: {{ include "k8s-agents-operator.certificateSecret.name" . }}
  annotations:
    "helm.sh/hook": "pre-install,pre-upgrade"
    "helm.sh/hook-delete-policy": "before-hook-creation"
  labels:
    {{- include "newrelic.common.labels" . | nindent 4 }}
    app.kubernetes.io/component: webhook
  namespace: {{ .Release.Namespace }}
data:
  tls.crt: {{ $tls.clientCert }}
  tls.key: {{ $tls.clientKey }}
  ca.crt: {{ $tls.caCert }}
{{- end }}
---
apiVersion: admissionregistration.k8s.io/v1
kind: MutatingWebhookConfiguration
metadata:
  name: {{ include "k8s-agents-operator.webhook.mutating.name" . }}
  {{- if .Values.admissionWebhooks.certManager.enabled }}
  annotations:
    cert-manager.io/inject-ca-from: {{ .Release.Namespace }}/{{ include "k8s-agents-operator.cert-manager.certificate.name" . }}
  {{- end }}
  labels:
    {{- include "newrelic.common.labels" . | nindent 4 }}
webhooks:
  - admissionReviewVersions:
      - v1
    clientConfig:
      {{- if .Values.admissionWebhooks.autoGenerateCert.enabled }}
      caBundle: {{ $tls.caCert }}
      {{- end }}
      service:
        name: {{ include "k8s-agents-operator.webhook.service.name" . }}
        namespace: {{ .Release.Namespace }}
        path: /mutate-newrelic-com-v1beta1-instrumentation
    failurePolicy: Fail
    name: minstrumentation-v1beta1.kb.io
    rules:
      - apiGroups:
          - newrelic.com
        apiVersions:
          - v1beta1
        operations:
          - CREATE
          - UPDATE
        resources:
          - instrumentations
    sideEffects: None
  - admissionReviewVersions:
      - v1
    clientConfig:
      {{- if .Values.admissionWebhooks.autoGenerateCert.enabled }}
      caBundle: {{ $tls.caCert }}
      {{- end }}
      service:
        name: {{ include "k8s-agents-operator.webhook.service.name" . }}
        namespace: {{ .Release.Namespace }}
        path: /mutate-newrelic-com-v1alpha2-instrumentation
    failurePolicy: Fail
    name: minstrumentation-v1alpha2.kb.io
    rules:
      - apiGroups:
          - newrelic.com
        apiVersions:
          - v1alpha2
        operations:
          - CREATE
          - UPDATE
        resources:
          - instrumentations
    sideEffects: None
  - admissionReviewVersions:
      - v1
    clientConfig:
      {{- if .Values.admissionWebhooks.autoGenerateCert.enabled }}
      caBundle: {{ $tls.caCert }}
      {{- end }}
      service:
        name: {{ include "k8s-agents-operator.webhook.service.name" . }}
        namespace: {{ .Release.Namespace }}
        path: /mutate-v1-pod
    failurePolicy: Ignore
    name: mpod.kb.io
    rules:
      - apiGroups:
          - ""
        apiVersions:
          - v1
        operations:
          - CREATE
          - UPDATE
        resources:
          - pods
    sideEffects: None
---
apiVersion: admissionregistration.k8s.io/v1
kind: ValidatingWebhookConfiguration
metadata:
  name: {{ include "k8s-agents-operator.webhook.validating.name" . }}
  {{- if .Values.admissionWebhooks.certManager.enabled }}
  annotations:
    cert-manager.io/inject-ca-from: {{ .Release.Namespace }}/{{ include "k8s-agents-operator.cert-manager.certificate.name" . }}
  {{- end }}
  labels:
    {{- include "newrelic.common.labels" . | nindent 4 }}
webhooks:
  - admissionReviewVersions:
      - v1
    clientConfig:
      {{- if .Values.admissionWebhooks.autoGenerateCert.enabled }}
      caBundle: {{ $tls.caCert }}
      {{- end }}
      service:
        name: {{ include "k8s-agents-operator.webhook.service.name" . }}
        namespace: {{ .Release.Namespace }}
        path: /validate-newrelic-com-v1beta1-instrumentation
    failurePolicy: Fail
    name: vinstrumentationcreateupdate-v1beta1.kb.io
    rules:
      - apiGroups:
          - newrelic.com
        apiVersions:
          - v1beta1
        operations:
          - CREATE
          - UPDATE
        resources:
          - instrumentations
    sideEffects: None
  - admissionReviewVersions:
      - v1
    clientConfig:
      {{- if .Values.admissionWebhooks.autoGenerateCert.enabled }}
      caBundle: {{ $tls.caCert }}
      {{- end }}
      service:
        name: {{ include "k8s-agents-operator.webhook.service.name" . }}
        namespace: {{ .Release.Namespace }}
        path: /validate-newrelic-com-v1beta1-instrumentation
    failurePolicy: Ignore
    name: vinstrumentationdelete-v1beta1.kb.io
    rules:
      - apiGroups:
          - newrelic.com
        apiVersions:
          - v1beta1
        operations:
          - DELETE
        resources:
          - instrumentations
    sideEffects: None
  - admissionReviewVersions:
      - v1
    clientConfig:
      {{- if .Values.admissionWebhooks.autoGenerateCert.enabled }}
      caBundle: {{ $tls.caCert }}
      {{- end }}
      service:
        name: {{ include "k8s-agents-operator.webhook.service.name" . }}
        namespace: {{ .Release.Namespace }}
        path: /validate-newrelic-com-v1alpha2-instrumentation
    failurePolicy: Fail
    name: vinstrumentationcreateupdate-v1alpha2.kb.io
    rules:
      - apiGroups:
          - newrelic.com
        apiVersions:
          - v1alpha2
        operations:
          - CREATE
          - UPDATE
        resources:
          - instrumentations
    sideEffects: None
  - admissionReviewVersions:
      - v1
    clientConfig:
      {{- if .Values.admissionWebhooks.autoGenerateCert.enabled }}
      caBundle: {{ $tls.caCert }}
      {{- end }}
      service:
        name: {{ include "k8s-agents-operator.webhook.service.name" . }}
        namespace: {{ .Release.Namespace }}
        path: /validate-newrelic-com-v1alpha2-instrumentation
    failurePolicy: Ignore
    name: vinstrumentationdelete-v1alpha2.kb.io
    rules:
      - apiGroups:
          - newrelic.com
        apiVersions:
          - v1alpha2
        operations:
          - DELETE
        resources:
          - instrumentations
    sideEffects: None
---
apiVersion: apiextensions.k8s.io/v1
kind: CustomResourceDefinition
metadata:
  name: instrumentations.newrelic.com
  annotations:
<<<<<<< HEAD
    controller-gen.kubebuilder.io/version: v0.16.5
=======
    controller-gen.kubebuilder.io/version: v0.16.4
    {{- if .Values.admissionWebhooks.certManager.enabled }}
    cert-manager.io/inject-ca-from: {{ .Release.Namespace }}/{{ include "k8s-agents-operator.cert-manager.certificate.name" . }}
    {{- end }}
>>>>>>> 0fb1b58d
  labels:
    {{- include "newrelic.common.labels" . | nindent 4 }}
spec:
  conversion:
    strategy: Webhook
    webhook:
      clientConfig:
        {{- if .Values.admissionWebhooks.autoGenerateCert.enabled }}
        caBundle: {{ $tls.caCert }}
        {{- end }}
        service:
          name: {{ include "k8s-agents-operator.webhook.service.name" . }}
          namespace: {{ .Release.Namespace }}
          path: /convert
      conversionReviewVersions:
      - v1beta1
  group: newrelic.com
  names:
    kind: Instrumentation
    listKind: InstrumentationList
    plural: instrumentations
    shortNames:
    - nragent
    - nragents
    singular: instrumentation
  scope: Namespaced
  versions:
  - additionalPrinterColumns:
    - jsonPath: .metadata.creationTimestamp
      name: Age
      type: date
    - jsonPath: .status.podsMatching
      name: PodsMatching
      type: integer
    - jsonPath: .status.podsInjected
      name: PodsInjected
      type: integer
    - jsonPath: .status.podsNotReady
      name: PodsNotReady
      type: integer
    - jsonPath: .status.podsOutdated
      name: PodsOutdated
      type: integer
    - jsonPath: .status.podsHealthy
      name: PodsHealthy
      type: integer
    - jsonPath: .status.podsUnhealthy
      name: PodsUnhealthy
      type: integer
    name: v1alpha2
    schema:
      openAPIV3Schema:
        description: Instrumentation is the Schema for the instrumentations API
        properties:
          apiVersion:
            description: |-
              APIVersion defines the versioned schema of this representation of an object.
              Servers should convert recognized schemas to the latest internal value, and
              may reject unrecognized values.
              More info: https://git.k8s.io/community/contributors/devel/sig-architecture/api-conventions.md#resources
            type: string
          kind:
            description: |-
              Kind is a string value representing the REST resource this object represents.
              Servers may infer this from the endpoint the client submits requests to.
              Cannot be updated.
              In CamelCase.
              More info: https://git.k8s.io/community/contributors/devel/sig-architecture/api-conventions.md#types-kinds
            type: string
          metadata:
            type: object
          spec:
            description: InstrumentationSpec defines the desired state of Instrumentation
            properties:
              agent:
                description: Agent defines configuration for agent instrumentation.
                properties:
                  env:
                    description: |-
                      Env defines Go specific env vars. There are four layers for env vars' definitions and
                      the precedence order is: `original container env vars` > `language specific env vars` > `common env vars` > `instrument spec configs' vars`.
                      If the former var had been defined, then the other vars would be ignored.
                    items:
                      description: EnvVar represents an environment variable present
                        in a Container.
                      properties:
                        name:
                          description: Name of the environment variable. Must be a C_IDENTIFIER.
                          type: string
                        value:
                          description: |-
                            Variable references $(VAR_NAME) are expanded
                            using the previously defined environment variables in the container and
                            any service environment variables. If a variable cannot be resolved,
                            the reference in the input string will be unchanged. Double $$ are reduced
                            to a single $, which allows for escaping the $(VAR_NAME) syntax: i.e.
                            "$$(VAR_NAME)" will produce the string literal "$(VAR_NAME)".
                            Escaped references will never be expanded, regardless of whether the variable
                            exists or not.
                            Defaults to "".
                          type: string
                        valueFrom:
                          description: Source for the environment variable's value.
                            Cannot be used if value is not empty.
                          properties:
                            configMapKeyRef:
                              description: Selects a key of a ConfigMap.
                              properties:
                                key:
                                  description: The key to select.
                                  type: string
                                name:
                                  default: ""
                                  description: |-
                                    Name of the referent.
                                    This field is effectively required, but due to backwards compatibility is
                                    allowed to be empty. Instances of this type with an empty value here are
                                    almost certainly wrong.
                                    More info: https://kubernetes.io/docs/concepts/overview/working-with-objects/names/#names
                                  type: string
                                optional:
                                  description: Specify whether the ConfigMap or its
                                    key must be defined
                                  type: boolean
                              required:
                              - key
                              type: object
                              x-kubernetes-map-type: atomic
                            fieldRef:
                              description: |-
                                Selects a field of the pod: supports metadata.name, metadata.namespace, `metadata.labels['<KEY>']`, `metadata.annotations['<KEY>']`,
                                spec.nodeName, spec.serviceAccountName, status.hostIP, status.podIP, status.podIPs.
                              properties:
                                apiVersion:
                                  description: Version of the schema the FieldPath is
                                    written in terms of, defaults to "v1".
                                  type: string
                                fieldPath:
                                  description: Path of the field to select in the specified
                                    API version.
                                  type: string
                              required:
                              - fieldPath
                              type: object
                              x-kubernetes-map-type: atomic
                            resourceFieldRef:
                              description: |-
                                Selects a resource of the container: only resources limits and requests
                                (limits.cpu, limits.memory, limits.ephemeral-storage, requests.cpu, requests.memory and requests.ephemeral-storage) are currently supported.
                              properties:
                                containerName:
                                  description: 'Container name: required for volumes,
                                    optional for env vars'
                                  type: string
                                divisor:
                                  anyOf:
                                  - type: integer
                                  - type: string
                                  description: Specifies the output format of the exposed
                                    resources, defaults to "1"
                                  pattern: ^(\+|-)?(([0-9]+(\.[0-9]*)?)|(\.[0-9]+))(([KMGTPE]i)|[numkMGTPE]|([eE](\+|-)?(([0-9]+(\.[0-9]*)?)|(\.[0-9]+))))?$
                                  x-kubernetes-int-or-string: true
                                resource:
                                  description: 'Required: resource to select'
                                  type: string
                              required:
                              - resource
                              type: object
                              x-kubernetes-map-type: atomic
                            secretKeyRef:
                              description: Selects a key of a secret in the pod's namespace
                              properties:
                                key:
                                  description: The key of the secret to select from.  Must
                                    be a valid secret key.
                                  type: string
                                name:
                                  default: ""
                                  description: |-
                                    Name of the referent.
                                    This field is effectively required, but due to backwards compatibility is
                                    allowed to be empty. Instances of this type with an empty value here are
                                    almost certainly wrong.
                                    More info: https://kubernetes.io/docs/concepts/overview/working-with-objects/names/#names
                                  type: string
                                optional:
                                  description: Specify whether the Secret or its key
                                    must be defined
                                  type: boolean
                              required:
                              - key
                              type: object
                              x-kubernetes-map-type: atomic
                          type: object
                      required:
                      - name
                      type: object
                    type: array
                  image:
                    description: Image is a container image with Go SDK and auto-instrumentation.
                    type: string
                  language:
                    description: Language is the language that will be instrumented.
                    type: string
                  resourceRequirements:
                    description: Resources describes the compute resource requirements.
                    properties:
                      claims:
                        description: |-
                          Claims lists the names of resources, defined in spec.resourceClaims,
                          that are used by this container.
  
                          This is an alpha field and requires enabling the
                          DynamicResourceAllocation feature gate.
  
                          This field is immutable. It can only be set for containers.
                        items:
                          description: ResourceClaim references one entry in PodSpec.ResourceClaims.
                          properties:
                            name:
                              description: |-
                                Name must match the name of one entry in pod.spec.resourceClaims of
                                the Pod where this field is used. It makes that resource available
                                inside a container.
                              type: string
                            request:
                              description: |-
                                Request is the name chosen for a request in the referenced claim.
                                If empty, everything from the claim is made available, otherwise
                                only the result of this request.
                              type: string
                          required:
                          - name
                          type: object
                        type: array
                        x-kubernetes-list-map-keys:
                        - name
                        x-kubernetes-list-type: map
                      limits:
                        additionalProperties:
                          anyOf:
                          - type: integer
                          - type: string
                          pattern: ^(\+|-)?(([0-9]+(\.[0-9]*)?)|(\.[0-9]+))(([KMGTPE]i)|[numkMGTPE]|([eE](\+|-)?(([0-9]+(\.[0-9]*)?)|(\.[0-9]+))))?$
                          x-kubernetes-int-or-string: true
                        description: |-
                          Limits describes the maximum amount of compute resources allowed.
                          More info: https://kubernetes.io/docs/concepts/configuration/manage-resources-containers/
                        type: object
                      requests:
                        additionalProperties:
                          anyOf:
                          - type: integer
                          - type: string
                          pattern: ^(\+|-)?(([0-9]+(\.[0-9]*)?)|(\.[0-9]+))(([KMGTPE]i)|[numkMGTPE]|([eE](\+|-)?(([0-9]+(\.[0-9]*)?)|(\.[0-9]+))))?$
                          x-kubernetes-int-or-string: true
                        description: |-
                          Requests describes the minimum amount of compute resources required.
                          If Requests is omitted for a container, it defaults to Limits if that is explicitly specified,
                          otherwise to an implementation-defined value. Requests cannot exceed Limits.
                          More info: https://kubernetes.io/docs/concepts/configuration/manage-resources-containers/
                        type: object
                    type: object
                  volumeLimitSize:
                    anyOf:
                    - type: integer
                    - type: string
                    description: |-
                      VolumeSizeLimit defines size limit for volume used for auto-instrumentation.
                      The default size is 200Mi.
                    pattern: ^(\+|-)?(([0-9]+(\.[0-9]*)?)|(\.[0-9]+))(([KMGTPE]i)|[numkMGTPE]|([eE](\+|-)?(([0-9]+(\.[0-9]*)?)|(\.[0-9]+))))?$
                    x-kubernetes-int-or-string: true
                type: object
              exporter:
                description: Exporter defines exporter configuration.
                properties:
                  endpoint:
                    description: Endpoint is address of the collector with OTLP endpoint.
                    type: string
                type: object
              healthAgent:
                description: HealthAgent defines configuration for healthAgent instrumentation.
                properties:
                  env:
                    description: |-
                      Env defines Go specific env vars. There are four layers for env vars' definitions and
                      the precedence order is: `original container env vars` > `language specific env vars` > `common env vars` > `instrument spec configs' vars`.
                      If the former var had been defined, then the other vars would be ignored.
                    items:
                      description: EnvVar represents an environment variable present
                        in a Container.
                      properties:
                        name:
                          description: Name of the environment variable. Must be a C_IDENTIFIER.
                          type: string
                        value:
                          description: |-
                            Variable references $(VAR_NAME) are expanded
                            using the previously defined environment variables in the container and
                            any service environment variables. If a variable cannot be resolved,
                            the reference in the input string will be unchanged. Double $$ are reduced
                            to a single $, which allows for escaping the $(VAR_NAME) syntax: i.e.
                            "$$(VAR_NAME)" will produce the string literal "$(VAR_NAME)".
                            Escaped references will never be expanded, regardless of whether the variable
                            exists or not.
                            Defaults to "".
                          type: string
                        valueFrom:
                          description: Source for the environment variable's value.
                            Cannot be used if value is not empty.
                          properties:
                            configMapKeyRef:
                              description: Selects a key of a ConfigMap.
                              properties:
                                key:
                                  description: The key to select.
                                  type: string
                                name:
                                  default: ""
                                  description: |-
                                    Name of the referent.
                                    This field is effectively required, but due to backwards compatibility is
                                    allowed to be empty. Instances of this type with an empty value here are
                                    almost certainly wrong.
                                    More info: https://kubernetes.io/docs/concepts/overview/working-with-objects/names/#names
                                  type: string
                                optional:
                                  description: Specify whether the ConfigMap or its
                                    key must be defined
                                  type: boolean
                              required:
                              - key
                              type: object
                              x-kubernetes-map-type: atomic
                            fieldRef:
                              description: |-
                                Selects a field of the pod: supports metadata.name, metadata.namespace, `metadata.labels['<KEY>']`, `metadata.annotations['<KEY>']`,
                                spec.nodeName, spec.serviceAccountName, status.hostIP, status.podIP, status.podIPs.
                              properties:
                                apiVersion:
                                  description: Version of the schema the FieldPath is
                                    written in terms of, defaults to "v1".
                                  type: string
                                fieldPath:
                                  description: Path of the field to select in the specified
                                    API version.
                                  type: string
                              required:
                              - fieldPath
                              type: object
                              x-kubernetes-map-type: atomic
                            resourceFieldRef:
                              description: |-
                                Selects a resource of the container: only resources limits and requests
                                (limits.cpu, limits.memory, limits.ephemeral-storage, requests.cpu, requests.memory and requests.ephemeral-storage) are currently supported.
                              properties:
                                containerName:
                                  description: 'Container name: required for volumes,
                                    optional for env vars'
                                  type: string
                                divisor:
                                  anyOf:
                                  - type: integer
                                  - type: string
                                  description: Specifies the output format of the exposed
                                    resources, defaults to "1"
                                  pattern: ^(\+|-)?(([0-9]+(\.[0-9]*)?)|(\.[0-9]+))(([KMGTPE]i)|[numkMGTPE]|([eE](\+|-)?(([0-9]+(\.[0-9]*)?)|(\.[0-9]+))))?$
                                  x-kubernetes-int-or-string: true
                                resource:
                                  description: 'Required: resource to select'
                                  type: string
                              required:
                              - resource
                              type: object
                              x-kubernetes-map-type: atomic
                            secretKeyRef:
                              description: Selects a key of a secret in the pod's namespace
                              properties:
                                key:
                                  description: The key of the secret to select from.  Must
                                    be a valid secret key.
                                  type: string
                                name:
                                  default: ""
                                  description: |-
                                    Name of the referent.
                                    This field is effectively required, but due to backwards compatibility is
                                    allowed to be empty. Instances of this type with an empty value here are
                                    almost certainly wrong.
                                    More info: https://kubernetes.io/docs/concepts/overview/working-with-objects/names/#names
                                  type: string
                                optional:
                                  description: Specify whether the Secret or its key
                                    must be defined
                                  type: boolean
                              required:
                              - key
                              type: object
                              x-kubernetes-map-type: atomic
                          type: object
                      required:
                      - name
                      type: object
                    type: array
                  image:
                    description: Image is a container image with Go SDK and auto-instrumentation.
                    type: string
                type: object
              licenseKeySecret:
                description: |-
                  LicenseKeySecret defines where to take the licenseKeySecret.
                  it should be present in the operator namespace.
                type: string
              namespaceLabelSelector:
                description: PodLabelSelector defines to which pods the config should
                  be applied.
                properties:
                  matchExpressions:
                    description: matchExpressions is a list of label selector requirements.
                      The requirements are ANDed.
                    items:
                      description: |-
                        A label selector requirement is a selector that contains values, a key, and an operator that
                        relates the key and values.
                      properties:
                        key:
                          description: key is the label key that the selector applies
                            to.
                          type: string
                        operator:
                          description: |-
                            operator represents a key's relationship to a set of values.
                            Valid operators are In, NotIn, Exists and DoesNotExist.
                          type: string
                        values:
                          description: |-
                            values is an array of string values. If the operator is In or NotIn,
                            the values array must be non-empty. If the operator is Exists or DoesNotExist,
                            the values array must be empty. This array is replaced during a strategic
                            merge patch.
                          items:
                            type: string
                          type: array
                          x-kubernetes-list-type: atomic
                      required:
                      - key
                      - operator
                      type: object
                    type: array
                    x-kubernetes-list-type: atomic
                  matchLabels:
                    additionalProperties:
                      type: string
                    description: |-
                      matchLabels is a map of {key,value} pairs. A single {key,value} in the matchLabels
                      map is equivalent to an element of matchExpressions, whose key field is "key", the
                      operator is "In", and the values array contains only "value". The requirements are ANDed.
                    type: object
                type: object
                x-kubernetes-map-type: atomic
              podLabelSelector:
                description: PodLabelSelector defines to which pods the config should
                  be applied.
                properties:
                  matchExpressions:
                    description: matchExpressions is a list of label selector requirements.
                      The requirements are ANDed.
                    items:
                      description: |-
                        A label selector requirement is a selector that contains values, a key, and an operator that
                        relates the key and values.
                      properties:
                        key:
                          description: key is the label key that the selector applies
                            to.
                          type: string
                        operator:
                          description: |-
                            operator represents a key's relationship to a set of values.
                            Valid operators are In, NotIn, Exists and DoesNotExist.
                          type: string
                        values:
                          description: |-
                            values is an array of string values. If the operator is In or NotIn,
                            the values array must be non-empty. If the operator is Exists or DoesNotExist,
                            the values array must be empty. This array is replaced during a strategic
                            merge patch.
                          items:
                            type: string
                          type: array
                          x-kubernetes-list-type: atomic
                      required:
                      - key
                      - operator
                      type: object
                    type: array
                    x-kubernetes-list-type: atomic
                  matchLabels:
                    additionalProperties:
                      type: string
                    description: |-
                      matchLabels is a map of {key,value} pairs. A single {key,value} in the matchLabels
                      map is equivalent to an element of matchExpressions, whose key field is "key", the
                      operator is "In", and the values array contains only "value". The requirements are ANDed.
                    type: object
                type: object
                x-kubernetes-map-type: atomic
              propagators:
                description: |-
                  Propagators defines inter-process context propagation configuration.
                  Values in this list will be set in the OTEL_PROPAGATORS env var.
                  Enum=tracecontext;none
                items:
                  description: Propagator represents the propagation type.
                  enum:
                  - tracecontext
                  - none
                  type: string
                type: array
              resource:
                description: Resource defines the configuration for the resource attributes,
                  as defined by the OpenTelemetry specification.
                properties:
                  addK8sUIDAttributes:
                    description: AddK8sUIDAttributes defines whether K8s UID attributes
                      should be collected (e.g. k8s.deployment.uid).
                    type: boolean
                  resourceAttributes:
                    additionalProperties:
                      type: string
                    description: |-
                      Attributes defines attributes that are added to the resource.
                      For example environment: dev
                    type: object
                type: object
              sampler:
                description: Sampler defines sampling configuration.
                properties:
                  argument:
                    description: |-
                      Argument defines sampler argument.
                      The value depends on the sampler type.
                      For instance for parentbased_traceidratio sampler type it is a number in range [0..1] e.g. 0.25.
                      The value will be set in the OTEL_TRACES_SAMPLER_ARG env var.
                    type: string
                  type:
                    description: |-
                      Type defines sampler type.
                      The value will be set in the OTEL_TRACES_SAMPLER env var.
                      The value can be for instance parentbased_always_on, parentbased_always_off, parentbased_traceidratio...
                    enum:
                    - always_on
                    - always_off
                    - traceidratio
                    - parentbased_always_on
                    - parentbased_always_off
                    - parentbased_traceidratio
                    type: string
                type: object
            type: object
          status:
            description: InstrumentationStatus defines the observed state of Instrumentation
            properties:
              lastUpdated:
                format: date-time
                type: string
              podsHealthy:
                format: int64
                type: integer
              podsInjected:
                format: int64
                type: integer
              podsMatching:
                format: int64
                type: integer
              podsNotReady:
                format: int64
                type: integer
              podsOutdated:
                format: int64
                type: integer
              podsUnhealthy:
                format: int64
                type: integer
              unhealthyPodsErrors:
                items:
                  properties:
                    lastError:
                      type: string
                    pod:
                      type: string
                  type: object
                type: array
            type: object
        type: object
    served: true
    storage: false
    subresources:
      status: {}
  - additionalPrinterColumns:
    - jsonPath: .metadata.creationTimestamp
      name: Age
      type: date
    - jsonPath: .status.podsMatching
      name: PodsMatching
      type: integer
    - jsonPath: .status.podsInjected
      name: PodsInjected
      type: integer
    - jsonPath: .status.podsNotReady
      name: PodsNotReady
      type: integer
    - jsonPath: .status.podsOutdated
      name: PodsOutdated
      type: integer
    - jsonPath: .status.podsHealthy
      name: PodsHealthy
      type: integer
    - jsonPath: .status.podsUnhealthy
      name: PodsUnhealthy
      type: integer
    name: v1beta1
    schema:
      openAPIV3Schema:
        description: Instrumentation is the Schema for the instrumentations API
        properties:
          apiVersion:
            description: |-
              APIVersion defines the versioned schema of this representation of an object.
              Servers should convert recognized schemas to the latest internal value, and
              may reject unrecognized values.
              More info: https://git.k8s.io/community/contributors/devel/sig-architecture/api-conventions.md#resources
            type: string
          kind:
            description: |-
              Kind is a string value representing the REST resource this object represents.
              Servers may infer this from the endpoint the client submits requests to.
              Cannot be updated.
              In CamelCase.
              More info: https://git.k8s.io/community/contributors/devel/sig-architecture/api-conventions.md#types-kinds
            type: string
          metadata:
            type: object
          spec:
            description: InstrumentationSpec defines the desired state of Instrumentation
            properties:
              agent:
                description: Agent defines configuration for agent instrumentation.
                properties:
                  env:
                    description: |-
                      Env defines Go specific env vars. There are four layers for env vars' definitions and
                      the precedence order is: `original container env vars` > `language specific env vars` > `common env vars` > `instrument spec configs' vars`.
                      If the former var had been defined, then the other vars would be ignored.
                    items:
                      description: EnvVar represents an environment variable present
                        in a Container.
                      properties:
                        name:
                          description: Name of the environment variable. Must be a C_IDENTIFIER.
                          type: string
                        value:
                          description: |-
                            Variable references $(VAR_NAME) are expanded
                            using the previously defined environment variables in the container and
                            any service environment variables. If a variable cannot be resolved,
                            the reference in the input string will be unchanged. Double $$ are reduced
                            to a single $, which allows for escaping the $(VAR_NAME) syntax: i.e.
                            "$$(VAR_NAME)" will produce the string literal "$(VAR_NAME)".
                            Escaped references will never be expanded, regardless of whether the variable
                            exists or not.
                            Defaults to "".
                          type: string
                        valueFrom:
                          description: Source for the environment variable's value.
                            Cannot be used if value is not empty.
                          properties:
                            configMapKeyRef:
                              description: Selects a key of a ConfigMap.
                              properties:
                                key:
                                  description: The key to select.
                                  type: string
                                name:
                                  default: ""
                                  description: |-
                                    Name of the referent.
                                    This field is effectively required, but due to backwards compatibility is
                                    allowed to be empty. Instances of this type with an empty value here are
                                    almost certainly wrong.
                                    More info: https://kubernetes.io/docs/concepts/overview/working-with-objects/names/#names
                                  type: string
                                optional:
                                  description: Specify whether the ConfigMap or its
                                    key must be defined
                                  type: boolean
                              required:
                              - key
                              type: object
                              x-kubernetes-map-type: atomic
                            fieldRef:
                              description: |-
                                Selects a field of the pod: supports metadata.name, metadata.namespace, `metadata.labels['<KEY>']`, `metadata.annotations['<KEY>']`,
                                spec.nodeName, spec.serviceAccountName, status.hostIP, status.podIP, status.podIPs.
                              properties:
                                apiVersion:
                                  description: Version of the schema the FieldPath is
                                    written in terms of, defaults to "v1".
                                  type: string
                                fieldPath:
                                  description: Path of the field to select in the specified
                                    API version.
                                  type: string
                              required:
                              - fieldPath
                              type: object
                              x-kubernetes-map-type: atomic
                            resourceFieldRef:
                              description: |-
                                Selects a resource of the container: only resources limits and requests
                                (limits.cpu, limits.memory, limits.ephemeral-storage, requests.cpu, requests.memory and requests.ephemeral-storage) are currently supported.
                              properties:
                                containerName:
                                  description: 'Container name: required for volumes,
                                    optional for env vars'
                                  type: string
                                divisor:
                                  anyOf:
                                  - type: integer
                                  - type: string
                                  description: Specifies the output format of the exposed
                                    resources, defaults to "1"
                                  pattern: ^(\+|-)?(([0-9]+(\.[0-9]*)?)|(\.[0-9]+))(([KMGTPE]i)|[numkMGTPE]|([eE](\+|-)?(([0-9]+(\.[0-9]*)?)|(\.[0-9]+))))?$
                                  x-kubernetes-int-or-string: true
                                resource:
                                  description: 'Required: resource to select'
                                  type: string
                              required:
                              - resource
                              type: object
                              x-kubernetes-map-type: atomic
                            secretKeyRef:
                              description: Selects a key of a secret in the pod's namespace
                              properties:
                                key:
                                  description: The key of the secret to select from.  Must
                                    be a valid secret key.
                                  type: string
                                name:
                                  default: ""
                                  description: |-
                                    Name of the referent.
                                    This field is effectively required, but due to backwards compatibility is
                                    allowed to be empty. Instances of this type with an empty value here are
                                    almost certainly wrong.
                                    More info: https://kubernetes.io/docs/concepts/overview/working-with-objects/names/#names
                                  type: string
                                optional:
                                  description: Specify whether the Secret or its key
                                    must be defined
                                  type: boolean
                              required:
                              - key
                              type: object
                              x-kubernetes-map-type: atomic
                          type: object
                      required:
                      - name
                      type: object
                    type: array
                  image:
                    description: Image is a container image with Go SDK and auto-instrumentation.
                    type: string
                  language:
                    description: Language is the language that will be instrumented.
                    type: string
                  resourceRequirements:
                    description: Resources describes the compute resource requirements.
                    properties:
                      claims:
                        description: |-
                          Claims lists the names of resources, defined in spec.resourceClaims,
                          that are used by this container.
  
                          This is an alpha field and requires enabling the
                          DynamicResourceAllocation feature gate.
  
                          This field is immutable. It can only be set for containers.
                        items:
                          description: ResourceClaim references one entry in PodSpec.ResourceClaims.
                          properties:
                            name:
                              description: |-
                                Name must match the name of one entry in pod.spec.resourceClaims of
                                the Pod where this field is used. It makes that resource available
                                inside a container.
                              type: string
                            request:
                              description: |-
                                Request is the name chosen for a request in the referenced claim.
                                If empty, everything from the claim is made available, otherwise
                                only the result of this request.
                              type: string
                          required:
                          - name
                          type: object
                        type: array
                        x-kubernetes-list-map-keys:
                        - name
                        x-kubernetes-list-type: map
                      limits:
                        additionalProperties:
                          anyOf:
                          - type: integer
                          - type: string
                          pattern: ^(\+|-)?(([0-9]+(\.[0-9]*)?)|(\.[0-9]+))(([KMGTPE]i)|[numkMGTPE]|([eE](\+|-)?(([0-9]+(\.[0-9]*)?)|(\.[0-9]+))))?$
                          x-kubernetes-int-or-string: true
                        description: |-
                          Limits describes the maximum amount of compute resources allowed.
                          More info: https://kubernetes.io/docs/concepts/configuration/manage-resources-containers/
                        type: object
                      requests:
                        additionalProperties:
                          anyOf:
                          - type: integer
                          - type: string
                          pattern: ^(\+|-)?(([0-9]+(\.[0-9]*)?)|(\.[0-9]+))(([KMGTPE]i)|[numkMGTPE]|([eE](\+|-)?(([0-9]+(\.[0-9]*)?)|(\.[0-9]+))))?$
                          x-kubernetes-int-or-string: true
                        description: |-
                          Requests describes the minimum amount of compute resources required.
                          If Requests is omitted for a container, it defaults to Limits if that is explicitly specified,
                          otherwise to an implementation-defined value. Requests cannot exceed Limits.
                          More info: https://kubernetes.io/docs/concepts/configuration/manage-resources-containers/
                        type: object
                    type: object
                  volumeLimitSize:
                    anyOf:
                    - type: integer
                    - type: string
                    description: |-
                      VolumeSizeLimit defines size limit for volume used for auto-instrumentation.
                      The default size is 200Mi.
                    pattern: ^(\+|-)?(([0-9]+(\.[0-9]*)?)|(\.[0-9]+))(([KMGTPE]i)|[numkMGTPE]|([eE](\+|-)?(([0-9]+(\.[0-9]*)?)|(\.[0-9]+))))?$
                    x-kubernetes-int-or-string: true
                type: object
              agentConfigMap:
                description: |-
                  AgentConfigMap defines where to take the agent configuration from.
                  it should be present in the operator namespace.
                type: string
              exporter:
                description: Exporter defines exporter configuration.
                properties:
                  endpoint:
                    description: Endpoint is address of the collector with OTLP endpoint.
                    type: string
                type: object
              healthAgent:
                description: HealthAgent defines configuration for healthAgent instrumentation.
                properties:
                  env:
                    description: |-
                      Env defines Go specific env vars. There are four layers for env vars' definitions and
                      the precedence order is: `original container env vars` > `language specific env vars` > `common env vars` > `instrument spec configs' vars`.
                      If the former var had been defined, then the other vars would be ignored.
                    items:
                      description: EnvVar represents an environment variable present
                        in a Container.
                      properties:
                        name:
                          description: Name of the environment variable. Must be a C_IDENTIFIER.
                          type: string
                        value:
                          description: |-
                            Variable references $(VAR_NAME) are expanded
                            using the previously defined environment variables in the container and
                            any service environment variables. If a variable cannot be resolved,
                            the reference in the input string will be unchanged. Double $$ are reduced
                            to a single $, which allows for escaping the $(VAR_NAME) syntax: i.e.
                            "$$(VAR_NAME)" will produce the string literal "$(VAR_NAME)".
                            Escaped references will never be expanded, regardless of whether the variable
                            exists or not.
                            Defaults to "".
                          type: string
                        valueFrom:
                          description: Source for the environment variable's value.
                            Cannot be used if value is not empty.
                          properties:
                            configMapKeyRef:
                              description: Selects a key of a ConfigMap.
                              properties:
                                key:
                                  description: The key to select.
                                  type: string
                                name:
                                  default: ""
                                  description: |-
                                    Name of the referent.
                                    This field is effectively required, but due to backwards compatibility is
                                    allowed to be empty. Instances of this type with an empty value here are
                                    almost certainly wrong.
                                    More info: https://kubernetes.io/docs/concepts/overview/working-with-objects/names/#names
                                  type: string
                                optional:
                                  description: Specify whether the ConfigMap or its
                                    key must be defined
                                  type: boolean
                              required:
                              - key
                              type: object
                              x-kubernetes-map-type: atomic
                            fieldRef:
                              description: |-
                                Selects a field of the pod: supports metadata.name, metadata.namespace, `metadata.labels['<KEY>']`, `metadata.annotations['<KEY>']`,
                                spec.nodeName, spec.serviceAccountName, status.hostIP, status.podIP, status.podIPs.
                              properties:
                                apiVersion:
                                  description: Version of the schema the FieldPath is
                                    written in terms of, defaults to "v1".
                                  type: string
                                fieldPath:
                                  description: Path of the field to select in the specified
                                    API version.
                                  type: string
                              required:
                              - fieldPath
                              type: object
                              x-kubernetes-map-type: atomic
                            resourceFieldRef:
                              description: |-
                                Selects a resource of the container: only resources limits and requests
                                (limits.cpu, limits.memory, limits.ephemeral-storage, requests.cpu, requests.memory and requests.ephemeral-storage) are currently supported.
                              properties:
                                containerName:
                                  description: 'Container name: required for volumes,
                                    optional for env vars'
                                  type: string
                                divisor:
                                  anyOf:
                                  - type: integer
                                  - type: string
                                  description: Specifies the output format of the exposed
                                    resources, defaults to "1"
                                  pattern: ^(\+|-)?(([0-9]+(\.[0-9]*)?)|(\.[0-9]+))(([KMGTPE]i)|[numkMGTPE]|([eE](\+|-)?(([0-9]+(\.[0-9]*)?)|(\.[0-9]+))))?$
                                  x-kubernetes-int-or-string: true
                                resource:
                                  description: 'Required: resource to select'
                                  type: string
                              required:
                              - resource
                              type: object
                              x-kubernetes-map-type: atomic
                            secretKeyRef:
                              description: Selects a key of a secret in the pod's namespace
                              properties:
                                key:
                                  description: The key of the secret to select from.  Must
                                    be a valid secret key.
                                  type: string
                                name:
                                  default: ""
                                  description: |-
                                    Name of the referent.
                                    This field is effectively required, but due to backwards compatibility is
                                    allowed to be empty. Instances of this type with an empty value here are
                                    almost certainly wrong.
                                    More info: https://kubernetes.io/docs/concepts/overview/working-with-objects/names/#names
                                  type: string
                                optional:
                                  description: Specify whether the Secret or its key
                                    must be defined
                                  type: boolean
                              required:
                              - key
                              type: object
                              x-kubernetes-map-type: atomic
                          type: object
                      required:
                      - name
                      type: object
                    type: array
                  image:
                    description: Image is a container image with Go SDK and auto-instrumentation.
                    type: string
                type: object
              licenseKeySecret:
                description: |-
                  LicenseKeySecret defines where to take the licenseKeySecret from.
                  it should be present in the operator namespace.
                type: string
              namespaceLabelSelector:
                description: PodLabelSelector defines to which pods the config should
                  be applied.
                properties:
                  matchExpressions:
                    description: matchExpressions is a list of label selector requirements.
                      The requirements are ANDed.
                    items:
                      description: |-
                        A label selector requirement is a selector that contains values, a key, and an operator that
                        relates the key and values.
                      properties:
                        key:
                          description: key is the label key that the selector applies
                            to.
                          type: string
                        operator:
                          description: |-
                            operator represents a key's relationship to a set of values.
                            Valid operators are In, NotIn, Exists and DoesNotExist.
                          type: string
                        values:
                          description: |-
                            values is an array of string values. If the operator is In or NotIn,
                            the values array must be non-empty. If the operator is Exists or DoesNotExist,
                            the values array must be empty. This array is replaced during a strategic
                            merge patch.
                          items:
                            type: string
                          type: array
                          x-kubernetes-list-type: atomic
                      required:
                      - key
                      - operator
                      type: object
                    type: array
                    x-kubernetes-list-type: atomic
                  matchLabels:
                    additionalProperties:
                      type: string
                    description: |-
                      matchLabels is a map of {key,value} pairs. A single {key,value} in the matchLabels
                      map is equivalent to an element of matchExpressions, whose key field is "key", the
                      operator is "In", and the values array contains only "value". The requirements are ANDed.
                    type: object
                type: object
                x-kubernetes-map-type: atomic
              podLabelSelector:
                description: PodLabelSelector defines to which pods the config should
                  be applied.
                properties:
                  matchExpressions:
                    description: matchExpressions is a list of label selector requirements.
                      The requirements are ANDed.
                    items:
                      description: |-
                        A label selector requirement is a selector that contains values, a key, and an operator that
                        relates the key and values.
                      properties:
                        key:
                          description: key is the label key that the selector applies
                            to.
                          type: string
                        operator:
                          description: |-
                            operator represents a key's relationship to a set of values.
                            Valid operators are In, NotIn, Exists and DoesNotExist.
                          type: string
                        values:
                          description: |-
                            values is an array of string values. If the operator is In or NotIn,
                            the values array must be non-empty. If the operator is Exists or DoesNotExist,
                            the values array must be empty. This array is replaced during a strategic
                            merge patch.
                          items:
                            type: string
                          type: array
                          x-kubernetes-list-type: atomic
                      required:
                      - key
                      - operator
                      type: object
                    type: array
                    x-kubernetes-list-type: atomic
                  matchLabels:
                    additionalProperties:
                      type: string
                    description: |-
                      matchLabels is a map of {key,value} pairs. A single {key,value} in the matchLabels
                      map is equivalent to an element of matchExpressions, whose key field is "key", the
                      operator is "In", and the values array contains only "value". The requirements are ANDed.
                    type: object
                type: object
                x-kubernetes-map-type: atomic
              propagators:
                description: |-
                  Propagators defines inter-process context propagation configuration.
                  Values in this list will be set in the OTEL_PROPAGATORS env var.
                  Enum=tracecontext;none
                items:
                  description: Propagator represents the propagation type.
                  enum:
                  - tracecontext
                  - none
                  type: string
                type: array
              resource:
                description: Resource defines the configuration for the resource attributes,
                  as defined by the OpenTelemetry specification.
                properties:
                  addK8sUIDAttributes:
                    description: AddK8sUIDAttributes defines whether K8s UID attributes
                      should be collected (e.g. k8s.deployment.uid).
                    type: boolean
                  resourceAttributes:
                    additionalProperties:
                      type: string
                    description: |-
                      Attributes defines attributes that are added to the resource.
                      For example environment: dev
                    type: object
                type: object
              sampler:
                description: Sampler defines sampling configuration.
                properties:
                  argument:
                    description: |-
                      Argument defines sampler argument.
                      The value depends on the sampler type.
                      For instance for parentbased_traceidratio sampler type it is a number in range [0..1] e.g. 0.25.
                      The value will be set in the OTEL_TRACES_SAMPLER_ARG env var.
                    type: string
                  type:
                    description: |-
                      Type defines sampler type.
                      The value will be set in the OTEL_TRACES_SAMPLER env var.
                      The value can be for instance parentbased_always_on, parentbased_always_off, parentbased_traceidratio...
                    enum:
                    - always_on
                    - always_off
                    - traceidratio
                    - parentbased_always_on
                    - parentbased_always_off
                    - parentbased_traceidratio
                    type: string
                type: object
            type: object
          status:
            description: InstrumentationStatus defines the observed state of Instrumentation
            properties:
              lastUpdated:
                format: date-time
                type: string
              podsHealthy:
                format: int64
                type: integer
              podsInjected:
                format: int64
                type: integer
              podsMatching:
                format: int64
                type: integer
              podsNotReady:
                format: int64
                type: integer
              podsOutdated:
                format: int64
                type: integer
              podsUnhealthy:
                format: int64
                type: integer
              unhealthyPodsErrors:
                items:
                  properties:
                    lastError:
                      type: string
                    pod:
                      type: string
                  type: object
                type: array
            type: object
        type: object
    served: true
    storage: true
    subresources:
      status: {}
status:
  acceptedNames:
    kind: ""
    plural: ""
  conditions: []
  storedVersions: []<|MERGE_RESOLUTION|>--- conflicted
+++ resolved
@@ -206,14 +206,10 @@
 metadata:
   name: instrumentations.newrelic.com
   annotations:
-<<<<<<< HEAD
-    controller-gen.kubebuilder.io/version: v0.16.5
-=======
     controller-gen.kubebuilder.io/version: v0.16.4
     {{- if .Values.admissionWebhooks.certManager.enabled }}
     cert-manager.io/inject-ca-from: {{ .Release.Namespace }}/{{ include "k8s-agents-operator.cert-manager.certificate.name" . }}
     {{- end }}
->>>>>>> 0fb1b58d
   labels:
     {{- include "newrelic.common.labels" . | nindent 4 }}
 spec:
@@ -245,24 +241,6 @@
     - jsonPath: .metadata.creationTimestamp
       name: Age
       type: date
-    - jsonPath: .status.podsMatching
-      name: PodsMatching
-      type: integer
-    - jsonPath: .status.podsInjected
-      name: PodsInjected
-      type: integer
-    - jsonPath: .status.podsNotReady
-      name: PodsNotReady
-      type: integer
-    - jsonPath: .status.podsOutdated
-      name: PodsOutdated
-      type: integer
-    - jsonPath: .status.podsHealthy
-      name: PodsHealthy
-      type: integer
-    - jsonPath: .status.podsUnhealthy
-      name: PodsUnhealthy
-      type: integer
     name: v1alpha2
     schema:
       openAPIV3Schema:
@@ -494,134 +472,6 @@
                     description: Endpoint is address of the collector with OTLP endpoint.
                     type: string
                 type: object
-              healthAgent:
-                description: HealthAgent defines configuration for healthAgent instrumentation.
-                properties:
-                  env:
-                    description: |-
-                      Env defines Go specific env vars. There are four layers for env vars' definitions and
-                      the precedence order is: `original container env vars` > `language specific env vars` > `common env vars` > `instrument spec configs' vars`.
-                      If the former var had been defined, then the other vars would be ignored.
-                    items:
-                      description: EnvVar represents an environment variable present
-                        in a Container.
-                      properties:
-                        name:
-                          description: Name of the environment variable. Must be a C_IDENTIFIER.
-                          type: string
-                        value:
-                          description: |-
-                            Variable references $(VAR_NAME) are expanded
-                            using the previously defined environment variables in the container and
-                            any service environment variables. If a variable cannot be resolved,
-                            the reference in the input string will be unchanged. Double $$ are reduced
-                            to a single $, which allows for escaping the $(VAR_NAME) syntax: i.e.
-                            "$$(VAR_NAME)" will produce the string literal "$(VAR_NAME)".
-                            Escaped references will never be expanded, regardless of whether the variable
-                            exists or not.
-                            Defaults to "".
-                          type: string
-                        valueFrom:
-                          description: Source for the environment variable's value.
-                            Cannot be used if value is not empty.
-                          properties:
-                            configMapKeyRef:
-                              description: Selects a key of a ConfigMap.
-                              properties:
-                                key:
-                                  description: The key to select.
-                                  type: string
-                                name:
-                                  default: ""
-                                  description: |-
-                                    Name of the referent.
-                                    This field is effectively required, but due to backwards compatibility is
-                                    allowed to be empty. Instances of this type with an empty value here are
-                                    almost certainly wrong.
-                                    More info: https://kubernetes.io/docs/concepts/overview/working-with-objects/names/#names
-                                  type: string
-                                optional:
-                                  description: Specify whether the ConfigMap or its
-                                    key must be defined
-                                  type: boolean
-                              required:
-                              - key
-                              type: object
-                              x-kubernetes-map-type: atomic
-                            fieldRef:
-                              description: |-
-                                Selects a field of the pod: supports metadata.name, metadata.namespace, `metadata.labels['<KEY>']`, `metadata.annotations['<KEY>']`,
-                                spec.nodeName, spec.serviceAccountName, status.hostIP, status.podIP, status.podIPs.
-                              properties:
-                                apiVersion:
-                                  description: Version of the schema the FieldPath is
-                                    written in terms of, defaults to "v1".
-                                  type: string
-                                fieldPath:
-                                  description: Path of the field to select in the specified
-                                    API version.
-                                  type: string
-                              required:
-                              - fieldPath
-                              type: object
-                              x-kubernetes-map-type: atomic
-                            resourceFieldRef:
-                              description: |-
-                                Selects a resource of the container: only resources limits and requests
-                                (limits.cpu, limits.memory, limits.ephemeral-storage, requests.cpu, requests.memory and requests.ephemeral-storage) are currently supported.
-                              properties:
-                                containerName:
-                                  description: 'Container name: required for volumes,
-                                    optional for env vars'
-                                  type: string
-                                divisor:
-                                  anyOf:
-                                  - type: integer
-                                  - type: string
-                                  description: Specifies the output format of the exposed
-                                    resources, defaults to "1"
-                                  pattern: ^(\+|-)?(([0-9]+(\.[0-9]*)?)|(\.[0-9]+))(([KMGTPE]i)|[numkMGTPE]|([eE](\+|-)?(([0-9]+(\.[0-9]*)?)|(\.[0-9]+))))?$
-                                  x-kubernetes-int-or-string: true
-                                resource:
-                                  description: 'Required: resource to select'
-                                  type: string
-                              required:
-                              - resource
-                              type: object
-                              x-kubernetes-map-type: atomic
-                            secretKeyRef:
-                              description: Selects a key of a secret in the pod's namespace
-                              properties:
-                                key:
-                                  description: The key of the secret to select from.  Must
-                                    be a valid secret key.
-                                  type: string
-                                name:
-                                  default: ""
-                                  description: |-
-                                    Name of the referent.
-                                    This field is effectively required, but due to backwards compatibility is
-                                    allowed to be empty. Instances of this type with an empty value here are
-                                    almost certainly wrong.
-                                    More info: https://kubernetes.io/docs/concepts/overview/working-with-objects/names/#names
-                                  type: string
-                                optional:
-                                  description: Specify whether the Secret or its key
-                                    must be defined
-                                  type: boolean
-                              required:
-                              - key
-                              type: object
-                              x-kubernetes-map-type: atomic
-                          type: object
-                      required:
-                      - name
-                      type: object
-                    type: array
-                  image:
-                    description: Image is a container image with Go SDK and auto-instrumentation.
-                    type: string
-                type: object
               licenseKeySecret:
                 description: |-
                   LicenseKeySecret defines where to take the licenseKeySecret.
@@ -776,37 +626,6 @@
             type: object
           status:
             description: InstrumentationStatus defines the observed state of Instrumentation
-            properties:
-              lastUpdated:
-                format: date-time
-                type: string
-              podsHealthy:
-                format: int64
-                type: integer
-              podsInjected:
-                format: int64
-                type: integer
-              podsMatching:
-                format: int64
-                type: integer
-              podsNotReady:
-                format: int64
-                type: integer
-              podsOutdated:
-                format: int64
-                type: integer
-              podsUnhealthy:
-                format: int64
-                type: integer
-              unhealthyPodsErrors:
-                items:
-                  properties:
-                    lastError:
-                      type: string
-                    pod:
-                      type: string
-                  type: object
-                type: array
             type: object
         type: object
     served: true
@@ -997,10 +816,10 @@
                         description: |-
                           Claims lists the names of resources, defined in spec.resourceClaims,
                           that are used by this container.
-  
+
                           This is an alpha field and requires enabling the
                           DynamicResourceAllocation feature gate.
-  
+
                           This field is immutable. It can only be set for containers.
                         items:
                           description: ResourceClaim references one entry in PodSpec.ResourceClaims.
