--- conflicted
+++ resolved
@@ -40,21 +40,6 @@
 controllerManager:
   replicas: 1
 
-<<<<<<< HEAD
-=======
-  kubeRbacProxy:
-    image:
-      repository: gcr.io/kubebuilder/kube-rbac-proxy
-      tag: v0.16.0
-    resources:
-      limits:
-        cpu: 500m
-        memory: 128Mi
-      requests:
-        cpu: 5m
-        memory: 64Mi
-
->>>>>>> c96292f4
   manager:
     image:
       repository: newrelic/k8s-agents-operator
@@ -74,7 +59,7 @@
   kubeRbacProxy:
     image:
       repository: gcr.io/kubebuilder/kube-rbac-proxy
-      tag: v0.14.0
+      tag: v0.16.0
     resources:
       limits:
         cpu: 500m
